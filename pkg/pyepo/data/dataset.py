#!/usr/bin/env python
# coding: utf-8
"""
optDataset class based on PyTorch Dataset
"""


import time

import numpy as np
import torch
from torch.utils.data import Dataset
from tqdm import tqdm

from pyepo.model.opt import optModel

import random
from scipy.spatial import distance

<<<<<<< HEAD





=======
'''
>>>>>>> 292dd7a5
class optDataset(Dataset):
    """
    This class extends optDataset to handle time series data for stocks.
    
    Attributes:
        model (optModel): Optimization models
        feats (np.ndarray): Data features (T, N, k)
        costs (np.ndarray): Cost vectors (T, N)
        lookback (int): Number of days to look back
        padding_method (str): Method to pad insufficient data ('zero', 'repeat', 'mean')
    """

    def __init__(self, model, feats, costs, lookback=5, padding_method='zero', precomputed=False):
        """
        A method to create a optDatasetTimeSeries from optModel
        
        Args:
            model (optModel): an instance of optModel
            feats (np.ndarray): data features in shape (T, N, k)
            costs (np.ndarray): costs of objective function in shape (T, N)
            lookback (int): number of days to look back
            padding_method (str): method to pad insufficient data ('zero', 'repeat', 'mean')
        """
        if not isinstance(model, optModel):
            raise TypeError("arg model is not an optModel")
        self.model = model
        self.lookback = lookback
        self.padding_method = padding_method
        
        # Original data
        self.original_feats = feats  # 保存原始特征 (T, N, k)
        self.original_costs = costs  # 保存原始成本 (T, N)
        
        self.precomputed = precomputed
        
        # 如果是预计算模式，直接加载原始数据，不进行任何处理
        if precomputed:
            print(">>> Precomputed mode enabled. Skipping time series processing and solution computation.")
            self.feats = feats
            self.costs = costs
            self.sols = None
            self.objs = None
        else:
            
            # Process data to include lookback period
            self.feats, self.costs = self._process_time_series()
            
            # Find optimal solutions
            self.sols, self.objs = self._getSols()
    
    def _process_time_series(self):
        """
        Process the feature data to include lookback periods
        """
        T, N, k = self.original_feats.shape
        processed_feats = []
        
        for t in range(T):
            # 确定lookback的开始时间点
            start_idx = max(0, t - self.lookback + 1)
            # 计算实际可用的lookback长度
            actual_lookback = t - start_idx + 1
            
            # 处理特征
            if actual_lookback < self.lookback:
                # 需要填充
                if self.padding_method == 'zero':
                    # 零填充
                    padding = np.zeros((self.lookback - actual_lookback, N, k))
                elif self.padding_method == 'repeat':
                    # 重复第一天数据
                    padding = np.repeat(self.original_feats[start_idx:start_idx+1], self.lookback - actual_lookback, axis=0)
                elif self.padding_method == 'mean':
                    # 均值填充
                    padding = np.ones((self.lookback - actual_lookback, N, k)) * np.mean(self.original_feats[start_idx:t+1], axis=0)
                else:
                    raise ValueError(f"Padding method '{self.padding_method}' not supported")
                
                # 拼接填充数据和实际数据
                ts_feats = np.concatenate([padding, self.original_feats[start_idx:t+1]], axis=0)
            else:
                # 不需要填充，直接截取lookback天的数据
                ts_feats = self.original_feats[start_idx:t+1]
            
            # 将时间维度和特征维度重塑
            # 形状从 (lookback, N, k) 变为 (N, lookback，k)
            reshaped_feats = ts_feats.transpose(1, 0, 2)
            processed_feats.append(reshaped_feats)
        
        # 返回处理后的特征和成本
        return np.array(processed_feats), self.original_costs

    def _getSols(self):
        """
        A method to get optimal solutions for all cost vectors
        """
        sols = []
        objs = []
        print("\nOptimizing for optDataset...", flush=True)
        for c in tqdm(self.costs):
            try:
                sol, obj = self._solve(c)
                # to numpy
                if isinstance(sol, torch.Tensor):
                    sol = sol.detach().cpu().numpy()
            except:
                raise ValueError(
                    "For optModel, the method 'solve' should return solution vector and objective value."
                )
            sols.append(sol)
            objs.append([obj])
        return np.array(sols), np.array(objs)

    def _solve(self, cost):
        """
        A method to solve optimization problem to get an optimal solution with given cost

        Args:
            cost (np.ndarray): cost of objective function

        Returns:
            tuple: optimal solution (np.ndarray) and objective value (float)
        """
        self.model.setObj(cost)
        sol, obj = self.model.solve()
        return sol, obj

    def __len__(self):
        """
        A method to get data size

        Returns:
            int: the number of optimization problems
        """
        return len(self.costs)    
    
    def __getitem__(self, index):
        """
        A method to retrieve data with time series features
        
        Args:
            index (int): data index
            
        Returns:
            tuple: time series features (torch.tensor), costs (torch.tensor), optimal solutions (torch.tensor) and objective values (torch.tensor)
        """
        return (
            torch.FloatTensor(self.feats[index]),
            torch.FloatTensor(self.costs[index]),
            torch.FloatTensor(self.sols[index]),
            torch.FloatTensor(self.objs[index]),
        )
'''


class optDatasetKNN(optDataset):
    """
    This class is Torch Dataset for optimization problems, when using the robust kNN-loss.

    Reference: <https://arxiv.org/abs/2310.04328>

    Attributes:
        model (optModel): Optimization models
        k (int): number of nearest neighbours selected
        weight (float): weight of kNN-loss
        feats (np.ndarray): Data features
        costs (np.ndarray): Cost vectors
        sols (np.ndarray): Optimal solutions
        objs (np.ndarray): Optimal objective values
    """
    def __init__(self, model, feats, costs, k=10, weight=0.5):
        """
        A method to create a optDataset from optModel

        Args:
            model (optModel): an instance of optModel
            feats (np.ndarray): data features
            costs (np.ndarray): costs of objective function
            k (int): number of nearest neighbours selected
            weight (float): weight of kNN-loss
        """
        if not isinstance(model, optModel):
            raise TypeError("arg model is not an optModel")
        self.model = model
        # kNN loss parameters
        self.k = k
        self.weight = weight
        # data
        self.feats = feats
        self.costs = costs
        # find optimal solutions
        self.sols, self.objs = self._getSols()

    def _getSols(self):
        """
        A method to get optimal solutions for all cost vectors
        """
        sols = []
        objs = []
        print("\nOptimizing for optDataset...", flush=True)
        # get kNN costs
        costs_knn = self._getKNN()
        # solve optimization
        for c_knn in tqdm(costs_knn):
            sol_knn = np.zeros((self.costs.shape[1], self.k))
            obj_knn = np.zeros(self.k)
            for i, c in enumerate(c_knn.T):
                try:
                    sol_i, obj_i = self._solve(c)
                except:
                    raise ValueError(
                        "For optModel, the method 'solve' should return solution vector and objective value."
                    )
                sol_knn[:, i] = sol_i
                obj_knn[i] = obj_i
            # get average
            sol = sol_knn.mean(axis=1)
            obj = obj_knn.mean()
            sols.append(sol)
            objs.append([obj])
        # update cost as average kNN
        self.costs = costs_knn.mean(axis=2)
        return np.array(sols), np.array(objs)

    def _getKNN(self):
        """
        A method to get kNN costs
        """
        # init costs
        costs_knn = np.zeros((*self.costs.shape, self.k))
        # calculate distances between features
        distances = distance.cdist(self.feats, self.feats, "euclidean")
        indexes = np.argpartition(distances, self.k, axis=1)[:, :self.k]
        # get neighbours costs
        for i, knns in enumerate(indexes):
            # interpolation weight
            costs_knn[i] = self.weight * self.costs[i].reshape((-1, 1)) \
                         + (1 - self.weight) * self.costs[knns].T
        return costs_knn

class optDataset(Dataset):
    """
    This class extends optDataset to handle time series data for stocks.
    
    Attributes:
        model (optModel): Optimization models
        feats (np.ndarray): Data features (T, N, k)
        costs (np.ndarray): Cost vectors (T, N)
        lookback (int): Number of days to look back
        padding_method (str): Method to pad insufficient data ('zero', 'repeat', 'mean')
    """

    def __init__(self, model, feats, costs, lookback=5, padding_method='zero'):
        """
        A method to create a optDatasetTimeSeries from optModel
        
        Args:
            model (optModel): an instance of optModel
            feats (np.ndarray): data features in shape (T, N, k)
            costs (np.ndarray): costs of objective function in shape (T, N)
            lookback (int): number of days to look back
            padding_method (str): method to pad insufficient data ('zero', 'repeat', 'mean')
        """
        if not isinstance(model, optModel):
            raise TypeError("arg model is not an optModel")
        self.model = model
        self.lookback = lookback
        self.padding_method = padding_method
        
        # Original data
        self.original_feats = feats  # 保存原始特征 (T, N, k)
        self.original_costs = costs  # 保存原始成本 (T, N)
        
        # Process data to include lookback period
        self.feats, self.costs = self._process_time_series()
        
        # Find optimal solutions
        self.sols, self.objs = self._getSols()
    
    def _process_time_series(self):
        """
        Process the feature data to include lookback periods
        """
        T, N, k = self.original_feats.shape
        processed_feats = []
        
        for t in range(T):
            # 确定lookback的开始时间点
            start_idx = max(0, t - self.lookback + 1)
            # 计算实际可用的lookback长度
            actual_lookback = t - start_idx + 1
            
            # 处理特征
            if actual_lookback < self.lookback:
                # 需要填充
                if self.padding_method == 'zero':
                    # 零填充
                    padding = np.zeros((self.lookback - actual_lookback, N, k))
                elif self.padding_method == 'repeat':
                    # 重复第一天数据
                    padding = np.repeat(self.original_feats[start_idx:start_idx+1], self.lookback - actual_lookback, axis=0)
                elif self.padding_method == 'mean':
                    # 均值填充
                    padding = np.ones((self.lookback - actual_lookback, N, k)) * np.mean(self.original_feats[start_idx:t+1], axis=0)
                else:
                    raise ValueError(f"Padding method '{self.padding_method}' not supported")
                
                # 拼接填充数据和实际数据
                ts_feats = np.concatenate([padding, self.original_feats[start_idx:t+1]], axis=0)
            else:
                # 不需要填充，直接截取lookback天的数据
                ts_feats = self.original_feats[start_idx:t+1]
            
            # 将时间维度和特征维度重塑
            # 形状从 (lookback, N, k) 变为 (N, lookback，k)
            reshaped_feats = ts_feats.transpose(1, 0, 2)
            processed_feats.append(reshaped_feats)
        
        # 返回处理后的特征和成本
        return np.array(processed_feats), self.original_costs

    def _getSols(self):
        """
        A method to get optimal solutions for all cost vectors
        """
        sols = []
        objs = []
        print("\nOptimizing for optDataset...", flush=True)
        for c in tqdm(self.costs):
            try:
                sol, obj = self._solve(c)
                # to numpy
                if isinstance(sol, torch.Tensor):
                    sol = sol.detach().cpu().numpy()
            except:
                raise ValueError(
                    "For optModel, the method 'solve' should return solution vector and objective value."
                )
            sols.append(sol)
            objs.append([obj])
        return np.array(sols), np.array(objs)

    def _solve(self, cost):
        """
        A method to solve optimization problem to get an optimal solution with given cost

        Args:
            cost (np.ndarray): cost of objective function

        Returns:
            tuple: optimal solution (np.ndarray) and objective value (float)
        """
        self.model.setObj(cost)
        sol, obj = self.model.solve()
        return sol, obj

    def __len__(self):
        """
        A method to get data size

        Returns:
            int: the number of optimization problems
        """
        return len(self.costs)    
    
    def __getitem__(self, index):
        """
        A method to retrieve data with time series features
        
        Args:
            index (int): data index
            
        Returns:
            tuple: time series features (torch.tensor), costs (torch.tensor), optimal solutions (torch.tensor) and objective values (torch.tensor)
        """
        return (
            torch.FloatTensor(self.feats[index]),
            torch.FloatTensor(self.costs[index]),
            torch.FloatTensor(self.sols[index]),
            torch.FloatTensor(self.objs[index]),
        )<|MERGE_RESOLUTION|>--- conflicted
+++ resolved
@@ -17,15 +17,7 @@
 import random
 from scipy.spatial import distance
 
-<<<<<<< HEAD
-
-
-
-
-
-=======
-'''
->>>>>>> 292dd7a5
+
 class optDataset(Dataset):
     """
     This class extends optDataset to handle time series data for stocks.
@@ -264,146 +256,5 @@
             # interpolation weight
             costs_knn[i] = self.weight * self.costs[i].reshape((-1, 1)) \
                          + (1 - self.weight) * self.costs[knns].T
-        return costs_knn
-
-class optDataset(Dataset):
-    """
-    This class extends optDataset to handle time series data for stocks.
-    
-    Attributes:
-        model (optModel): Optimization models
-        feats (np.ndarray): Data features (T, N, k)
-        costs (np.ndarray): Cost vectors (T, N)
-        lookback (int): Number of days to look back
-        padding_method (str): Method to pad insufficient data ('zero', 'repeat', 'mean')
-    """
-
-    def __init__(self, model, feats, costs, lookback=5, padding_method='zero'):
-        """
-        A method to create a optDatasetTimeSeries from optModel
-        
-        Args:
-            model (optModel): an instance of optModel
-            feats (np.ndarray): data features in shape (T, N, k)
-            costs (np.ndarray): costs of objective function in shape (T, N)
-            lookback (int): number of days to look back
-            padding_method (str): method to pad insufficient data ('zero', 'repeat', 'mean')
-        """
-        if not isinstance(model, optModel):
-            raise TypeError("arg model is not an optModel")
-        self.model = model
-        self.lookback = lookback
-        self.padding_method = padding_method
-        
-        # Original data
-        self.original_feats = feats  # 保存原始特征 (T, N, k)
-        self.original_costs = costs  # 保存原始成本 (T, N)
-        
-        # Process data to include lookback period
-        self.feats, self.costs = self._process_time_series()
-        
-        # Find optimal solutions
-        self.sols, self.objs = self._getSols()
-    
-    def _process_time_series(self):
-        """
-        Process the feature data to include lookback periods
-        """
-        T, N, k = self.original_feats.shape
-        processed_feats = []
-        
-        for t in range(T):
-            # 确定lookback的开始时间点
-            start_idx = max(0, t - self.lookback + 1)
-            # 计算实际可用的lookback长度
-            actual_lookback = t - start_idx + 1
-            
-            # 处理特征
-            if actual_lookback < self.lookback:
-                # 需要填充
-                if self.padding_method == 'zero':
-                    # 零填充
-                    padding = np.zeros((self.lookback - actual_lookback, N, k))
-                elif self.padding_method == 'repeat':
-                    # 重复第一天数据
-                    padding = np.repeat(self.original_feats[start_idx:start_idx+1], self.lookback - actual_lookback, axis=0)
-                elif self.padding_method == 'mean':
-                    # 均值填充
-                    padding = np.ones((self.lookback - actual_lookback, N, k)) * np.mean(self.original_feats[start_idx:t+1], axis=0)
-                else:
-                    raise ValueError(f"Padding method '{self.padding_method}' not supported")
-                
-                # 拼接填充数据和实际数据
-                ts_feats = np.concatenate([padding, self.original_feats[start_idx:t+1]], axis=0)
-            else:
-                # 不需要填充，直接截取lookback天的数据
-                ts_feats = self.original_feats[start_idx:t+1]
-            
-            # 将时间维度和特征维度重塑
-            # 形状从 (lookback, N, k) 变为 (N, lookback，k)
-            reshaped_feats = ts_feats.transpose(1, 0, 2)
-            processed_feats.append(reshaped_feats)
-        
-        # 返回处理后的特征和成本
-        return np.array(processed_feats), self.original_costs
-
-    def _getSols(self):
-        """
-        A method to get optimal solutions for all cost vectors
-        """
-        sols = []
-        objs = []
-        print("\nOptimizing for optDataset...", flush=True)
-        for c in tqdm(self.costs):
-            try:
-                sol, obj = self._solve(c)
-                # to numpy
-                if isinstance(sol, torch.Tensor):
-                    sol = sol.detach().cpu().numpy()
-            except:
-                raise ValueError(
-                    "For optModel, the method 'solve' should return solution vector and objective value."
-                )
-            sols.append(sol)
-            objs.append([obj])
-        return np.array(sols), np.array(objs)
-
-    def _solve(self, cost):
-        """
-        A method to solve optimization problem to get an optimal solution with given cost
-
-        Args:
-            cost (np.ndarray): cost of objective function
-
-        Returns:
-            tuple: optimal solution (np.ndarray) and objective value (float)
-        """
-        self.model.setObj(cost)
-        sol, obj = self.model.solve()
-        return sol, obj
-
-    def __len__(self):
-        """
-        A method to get data size
-
-        Returns:
-            int: the number of optimization problems
-        """
-        return len(self.costs)    
-    
-    def __getitem__(self, index):
-        """
-        A method to retrieve data with time series features
-        
-        Args:
-            index (int): data index
-            
-        Returns:
-            tuple: time series features (torch.tensor), costs (torch.tensor), optimal solutions (torch.tensor) and objective values (torch.tensor)
-        """
-        return (
-            torch.FloatTensor(self.feats[index]),
-            torch.FloatTensor(self.costs[index]),
-            torch.FloatTensor(self.sols[index]),
-            torch.FloatTensor(self.objs[index]),
-        )+
+        return costs_knn